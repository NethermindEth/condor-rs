<<<<<<< HEAD
// Documentation

// Main Introduction
=======
#![forbid(unsafe_code)]
>>>>>>> 18fe9dcb
#![doc = include_str!("../../doc/mainpage-doc.md")]

// Arithmetic Circuit Translation
#![doc = include_str!("../../doc/arithmetic_circuit_translation.md")]

// Ajtai Commitment
#![doc = include_str!("../../doc/ajtai_commitment.md")]

// Projections
#![doc = include_str!("../../doc/projections.md")]

// Aggregation
#![doc = include_str!("../../doc/aggregation.md")]

// Amortization
#![doc = include_str!("../../doc/amortization.md")]

/// Prints a "Hello, world!" message
pub fn say_hello() {
    println!("Hello, world!");
}

#[cfg(test)]
mod tests {
    use super::*;

    #[test]
    fn test_say_hello() {
        say_hello();
    }

    #[test]
    fn test_for_workflow() {
        use base64::prelude::*;
        let _ = BASE64_STANDARD.encode([1, 2, 3, 4, 5]);
        assert_eq!(true, true)
    }
}<|MERGE_RESOLUTION|>--- conflicted
+++ resolved
@@ -1,10 +1,10 @@
-<<<<<<< HEAD
+
 // Documentation
 
 // Main Introduction
-=======
+
 #![forbid(unsafe_code)]
->>>>>>> 18fe9dcb
+
 #![doc = include_str!("../../doc/mainpage-doc.md")]
 
 // Arithmetic Circuit Translation
