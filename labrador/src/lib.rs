// Documentation

// Main Introduction
#![forbid(unsafe_code)]
#![deny(clippy::as_conversions)]
#![doc = include_str!("../doc/mainpage-doc.md")]
// Arithmetic Circuit Translation
#![doc = include_str!("../doc/arithmetic_circuit_translation.md")]
// Ajtai Commitment
#![doc = include_str!("../doc/ajtai_commitment.md")]
// Hierarchical Commitment
#![doc = include_str!("../doc/hierarchical_commitment.md")]
// Projections
#![doc = include_str!("../doc/projections.md")]
// Aggregation
#![doc = include_str!("../doc/aggregation.md")]
// Amortization
#![doc = include_str!("../doc/amortization.md")]

<<<<<<< HEAD
pub mod rq;

pub mod zq;

pub mod ajtai_commitment;

pub mod rq_matrix;

pub mod rq_vector;

pub mod jl;

pub mod poseidon;

// pub mod transcript;
=======
pub mod commitments;
pub mod core;
pub mod prover;
pub mod ring;
pub mod verifier;
>>>>>>> b55b80de
<|MERGE_RESOLUTION|>--- conflicted
+++ resolved
@@ -17,26 +17,8 @@
 // Amortization
 #![doc = include_str!("../doc/amortization.md")]
 
-<<<<<<< HEAD
-pub mod rq;
-
-pub mod zq;
-
-pub mod ajtai_commitment;
-
-pub mod rq_matrix;
-
-pub mod rq_vector;
-
-pub mod jl;
-
-pub mod poseidon;
-
-// pub mod transcript;
-=======
 pub mod commitments;
 pub mod core;
 pub mod prover;
 pub mod ring;
-pub mod verifier;
->>>>>>> b55b80de
+pub mod verifier;