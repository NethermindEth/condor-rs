--- conflicted
+++ resolved
@@ -27,16 +27,12 @@
 
 pub mod rq_vector;
 
-<<<<<<< HEAD
 pub mod poly;
 
 pub mod jl;
 
+pub mod hierarchical_commitment;
+
 pub mod utils;
 
-pub mod statement;
-=======
-pub mod jl;
-
-pub mod hierarchical_commitment;
->>>>>>> 86b5c0aa
+pub mod statement;