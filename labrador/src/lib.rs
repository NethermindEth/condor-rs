// Documentation

// Main Introduction
#![forbid(unsafe_code)]
#![deny(clippy::as_conversions)]
#![doc = include_str!("../doc/mainpage-doc.md")]
// Arithmetic Circuit Translation
#![doc = include_str!("../doc/arithmetic_circuit_translation.md")]
// Ajtai Commitment
#![doc = include_str!("../doc/ajtai_commitment.md")]
// Hierarchical Commitment
#![doc = include_str!("../doc/hierarchical_commitment.md")]
// Projections
#![doc = include_str!("../doc/projections.md")]
// Aggregation
#![doc = include_str!("../doc/aggregation.md")]
// Amortization
#![doc = include_str!("../doc/amortization.md")]

<<<<<<< HEAD
pub mod rq;

pub mod zq;

pub mod ajtai_commitment;

pub mod rq_matrix;

pub mod rq_vector;

pub mod poly;

pub mod jl;

pub mod hierarchical_commitment;

pub mod utils;

pub mod prover;

pub mod verifier;
=======
pub mod commitments;
pub mod core;
pub mod ring;
>>>>>>> 4768dddd
<|MERGE_RESOLUTION|>--- conflicted
+++ resolved
@@ -17,30 +17,8 @@
 // Amortization
 #![doc = include_str!("../doc/amortization.md")]
 
-<<<<<<< HEAD
-pub mod rq;
-
-pub mod zq;
-
-pub mod ajtai_commitment;
-
-pub mod rq_matrix;
-
-pub mod rq_vector;
-
-pub mod poly;
-
-pub mod jl;
-
-pub mod hierarchical_commitment;
-
-pub mod utils;
-
-pub mod prover;
-
-pub mod verifier;
-=======
 pub mod commitments;
 pub mod core;
+pub mod prover;
 pub mod ring;
->>>>>>> 4768dddd
+pub mod verifier;