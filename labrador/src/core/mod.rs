--- conflicted
+++ resolved
@@ -1,10 +1,5 @@
 pub mod aggregate;
 /// Provides utility functions
-<<<<<<< HEAD
-pub mod crs;
-=======
-pub mod challenge_set;
->>>>>>> 69ae232a
 pub mod env_params;
 pub mod garbage_polynomials;
 pub mod jl;
