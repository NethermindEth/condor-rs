--- conflicted
+++ resolved
@@ -533,26 +533,7 @@
             helper::padded(&[Zq::ZERO, Zq::ONE, Zq::ONE, Zq::ZERO,])
         );
 
-<<<<<<< HEAD
-        // Verify Base 2 reconstruction coefficient by coefficient
-        for i in 0..4 {
-            let expected = poly.coeffs[i];
-            let actual = parts[0].coeffs[i] + parts[1].coeffs[i] * Zq::TWO;
-            assert_eq!(actual, expected, "Base 2: Coefficient {i} mismatch");
-        }
-    }
-
-    #[test]
-    fn test_base3_decomposition() {
-        // Test case: Base 3 decomposition with centering
-        let specific_poly: Rq =
-            generate_rq_from_zq_vector(vec![Zq::new(8), Zq::new(11), Zq::new(4), Zq::new(15)]);
-        let parts = specific_poly.decompose(Zq::new(3), 2);
-
-        // Part 0: centered remainders mod 3
-=======
         // Part 2
->>>>>>> 186bc407
         assert_eq!(
             parts[2].coeffs,
             helper::padded(&[
@@ -563,33 +544,12 @@
             ])
         );
 
-<<<<<<< HEAD
-        // Part 1: quotients
-        assert_eq!(
-            parts[1].coeffs,
-            helper::padded(&[
-                Zq::new(3), // (8 + 1) div 3 = 3
-                Zq::new(4), // (11 + 1) div 3 = 4
-                Zq::ONE,    // 4 div 3 = 1
-                Zq::new(5), // 15 div 3 = 5
-            ])
-        );
-
-        // Verify Base 3 reconstruction coefficient by coefficient
-        for i in 0..4 {
-            let expected = specific_poly.coeffs[i];
-            let p0 = parts[0].coeffs[i];
-            let p1 = parts[1].coeffs[i];
-            let actual = p0 + p1 * Zq::new(3);
-            assert_eq!(actual, expected, "Base 3: Coefficient {i} mismatch");
-=======
         // Verify Base 2 reconstruction coefficient by coefficient
         let mut result = Rq::zero();
         let mut expo_base = Zq::ONE;
         for part in parts {
             result = &result + &(&part * &expo_base);
             expo_base *= Zq::TWO;
->>>>>>> 186bc407
         }
         assert_eq!(poly, result);
     }
@@ -612,133 +572,6 @@
             generate_rq_from_zq_vector(vec![Zq::ONE, Zq::new(2), Zq::new(3), Zq::new(4)]);
         let parts = simple_poly.decompose(Zq::TWO, 1);
         assert_eq!(parts.len(), 1, "Single part decomposition length incorrect");
-<<<<<<< HEAD
-        assert_eq!(
-            parts[0], simple_poly,
-            "Single part decomposition value incorrect"
-        );
-    }
-
-    #[test]
-    fn test_large_base_decomposition() {
-        // Test decomposition with larger bases (8 and 16)
-        let poly: Rq =
-            generate_rq_from_zq_vector(vec![Zq::new(120), Zq::new(33), Zq::new(255), Zq::new(19)]);
-
-        // Base 8 decomposition
-        let parts_base8 = poly.decompose(Zq::new(8), 2);
-
-        // Part 0: centered remainders mod 8
-        assert_eq!(
-            parts_base8[0].coeffs,
-            helper::padded(&[
-                Zq::ZERO,    // 120 mod 8 = 0 -> 0 (centered)
-                Zq::ONE,     // 33 mod 8 = 1 -> 1 (centered)
-                Zq::NEG_ONE, // 255 mod 8 = 7 -> -1 (centered)
-                Zq::new(3),  // 19 mod 8 = 3 -> 3 (centered)
-            ])
-        );
-
-        // Part 1: quotients
-        assert_eq!(
-            parts_base8[1].coeffs,
-            helper::padded(&[
-                Zq::new(15), // 120 div 8 = 15
-                Zq::new(4),  // 33 div 8 = 4
-                Zq::new(32), // (255 + 1) div 8 = 32
-                Zq::new(2),  // 19 div 8 = 2
-            ])
-        );
-
-        // Verify reconstruction coefficient by coefficient
-        for i in 0..4 {
-            let expected = poly.coeffs[i];
-            let p0 = parts_base8[0].coeffs[i];
-            let p1 = parts_base8[1].coeffs[i];
-            let actual = p0 + p1 * Zq::new(8);
-            assert_eq!(actual, expected, "Base 8: Coefficient {i} mismatch");
-        }
-
-        // Base 16 decomposition
-        let parts_base16 = poly.decompose(Zq::new(16), 2);
-
-        // Verify reconstruction for base 16
-        for i in 0..4 {
-            let expected = poly.coeffs[i];
-            let p0 = parts_base16[0].coeffs[i];
-            let p1 = parts_base16[1].coeffs[i];
-            let actual = p0 + p1 * Zq::new(16);
-            assert_eq!(actual, expected, "Base 16: Coefficient {i} mismatch");
-        }
-    }
-
-    #[test]
-    fn test_multi_part_decomposition() {
-        // Test with more than 2 parts
-        let poly: Rq = generate_rq_from_zq_vector(vec![
-            Zq::new(123),
-            Zq::new(456),
-            Zq::new(789),
-            Zq::new(101112),
-        ]);
-
-        // Decompose into 3 parts with base 4
-        let parts = poly.decompose(Zq::new(4), 3);
-        assert_eq!(parts.len(), 3, "Should have 3 parts");
-
-        // Test reconstruction with all 3 parts
-        let reconstructed =
-            &(&parts[0] + &(&(&parts[1] * &Zq::new(4)) + &(&parts[2] * &Zq::new(16)))); // 4²
-
-        // Verify reconstruction coefficient by coefficient
-        for i in 0..4 {
-            assert_eq!(
-                reconstructed.coeffs[i], poly.coeffs[i],
-                "3-part base 4: Coefficient {i} mismatch",
-            );
-        }
-    }
-
-    #[test]
-    fn test_centering_properties() {
-        // Test that centering works correctly for various values
-        // Using base 5 which has half_base = 2
-        let values = [0, 1, 2, 3, 4, 5, 6, 7, 8, 9, 10];
-        let poly: Rq =
-            generate_rq_from_zq_vector(values.iter().map(|&v| Zq::new(v)).collect::<Vec<Zq>>());
-
-        let parts = poly.decompose(Zq::new(5), 2);
-
-        // Expected centered values for each coefficient:
-        // 0 mod 5 = 0 -> 0
-        // 1 mod 5 = 1 -> 1
-        // 2 mod 5 = 2 -> 2 (at threshold)
-        // 3 mod 5 = 3 -> -2 (centered)
-        // 4 mod 5 = 4 -> -1 (centered)
-        // 5 mod 5 = 0 -> 0
-        // ... and so on
-        let expected_centered = [
-            Zq::ZERO,    // 0 centered
-            Zq::ONE,     // 1 centered
-            Zq::new(2),  // 2 centered (at threshold)
-            -Zq::new(2), // 3 centered to -2
-            -Zq::ONE,    // 4 centered to -1
-            Zq::ZERO,    // 5 centered
-            Zq::ONE,     // 6 centered
-            Zq::new(2),  // 7 centered
-            -Zq::new(2), // 8 centered to -2
-            -Zq::ONE,    // 9 centered to -1
-            Zq::ZERO,    // 10 centered
-        ];
-
-        for (i, &expected) in expected_centered.iter().enumerate() {
-            assert_eq!(
-                parts[0].coeffs[i], expected,
-                "Base 5 centering: Coefficient {i} incorrectly centered",
-            );
-        }
-=======
->>>>>>> 186bc407
     }
 
     #[test]
@@ -817,28 +650,8 @@
         // Verify reconstruction
         let reconstructed = &decomposed[0] + &(&decomposed[1] * &base);
 
-<<<<<<< HEAD
-        for i in 0..3 {
-            assert_eq!(
-                reconstructed.coeffs[i], poly.coeffs[i],
-                "Extreme values: Coefficient {i} mismatch",
-            );
-        }
-
-        // Corrected test for high value divisibility
-        // u32::MAX = 4294967295, which equals 1431655765 * 3 + 0
-        // So u32::MAX mod 3 = 0, which remains 0 (no centering needed)
-        assert_eq!(parts[0].coeffs[1], -Zq::new(1)); // Remainder after division by 3
-        assert_eq!(parts[1].coeffs[1], Zq::ZERO); // Quotient
-
-        // Check u32::MAX - 1 as well
-        // 4294967294 mod 3 = 1, which remains 1 (no centering needed since 1 <= half_base)
-        assert_eq!(parts[0].coeffs[2], Zq::NEG_ONE); // u32::MAX - 1 is the third coefficient
-        assert_eq!(parts[1].coeffs[2], Zq::ZERO); // Should be same quotient
-=======
         assert_eq!(decomposed.len(), 2);
         assert_eq!(reconstructed, poly1, "Base {base}: Reconstruction failed");
->>>>>>> 186bc407
     }
 
     #[test]
@@ -914,21 +727,9 @@
         let base = Zq::new(1802);
         let decomposed = poly1.decompose(base, 2);
 
-<<<<<<< HEAD
-                assert!(
-                    abs_coeff <= half_base,
-                    "Base {base}: First part coefficient {coeff} exceeds half-base {half_base}",
-                );
-            }
-
-            // Verify reconstruction
-            let reconstructed = &parts[0] + &(&parts[1] * &Zq::new(*base));
-            assert_eq!(reconstructed, poly, "Base {base}: Reconstruction failed");
-=======
         // Verify reconstruction
         for decomposed_poly in decomposed {
             assert!(decomposed_poly.linf_norm() <= 901)
->>>>>>> 186bc407
         }
     }
 }