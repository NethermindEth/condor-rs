--- conflicted
+++ resolved
@@ -1,11 +1,8 @@
-<<<<<<< HEAD
 use crate::commitments::ajtai_commitment::AjtaiCommitment;
 use crate::commitments::outer_commitments::DecompositionParameters;
 use crate::commitments::outer_commitments::OuterCommitment;
 use crate::core::garbage_polynomials::GarbagePolynomials;
 use crate::ring::rq_matrix::RqMatrix;
-=======
->>>>>>> 49a3b985
 use crate::ring::zq::Zq;
 use crate::ring::zq::ZqVector;
 use crate::{
@@ -41,13 +38,8 @@
     pub u_2: RqVector,
     pub z: RqVector,
     pub t_i: Vec<RqVector>,
-<<<<<<< HEAD
     pub g_ij: RqMatrix,
     pub h_ij: RqMatrix,
-=======
-    pub g_ij: Vec<RqVector>,
-    pub h_ij: Vec<RqVector>,
->>>>>>> 49a3b985
 }
 
 // pub struct Challenges just for testing, should be replaced by the Transcript
@@ -63,22 +55,13 @@
 impl Challenges {
     pub fn new(ep: &EnvironmentParameters) -> Self {
         // generate random psi with size: k * constraint_l, each element is Zq
-<<<<<<< HEAD
         let psi: Vec<Vec<Zq>> = (0..ep.kappa)
-=======
-        let psi: Vec<Vec<Zq>> = (0..ep.k)
->>>>>>> 49a3b985
             .map(|_| Vec::<Zq>::random(&mut rng(), ep.constraint_l))
             .collect();
 
         // generate randm omega is with size: k * lambda2, each element is Zq
-<<<<<<< HEAD
         let omega: Vec<Vec<Zq>> = (0..ep.kappa)
             .map(|_| Vec::<Zq>::random(&mut rng(), 2 * ep.lambda))
-=======
-        let omega: Vec<Vec<Zq>> = (0..ep.k)
-            .map(|_| Vec::<Zq>::random(&mut rng(), ep.lambda2))
->>>>>>> 49a3b985
             .collect();
 
         // \pi is from JL projection, pi contains r matrices and each matrix: security_level2 * (n*d), (security_level2 is 256 in the paper).
@@ -87,28 +70,16 @@
         // generate random alpha and beta from challenge set
         let cs_alpha: ChallengeSet = ChallengeSet::new();
         let random_alpha: RqVector = (0..ep.constraint_k)
-<<<<<<< HEAD
             .map(|_| *cs_alpha.get_challenges())
-=======
-            .map(|_| cs_alpha.get_challenges().clone())
->>>>>>> 49a3b985
             .collect();
 
         let cs_beta: ChallengeSet = ChallengeSet::new();
         let random_beta: RqVector = (0..ep.constraint_k)
-<<<<<<< HEAD
             .map(|_| *cs_beta.get_challenges())
             .collect();
 
         let cs_c: ChallengeSet = ChallengeSet::new();
         let random_c: RqVector = (0..ep.r).map(|_| *cs_c.get_challenges()).collect();
-=======
-            .map(|_| cs_beta.get_challenges().clone())
-            .collect();
-
-        let cs_c: ChallengeSet = ChallengeSet::new();
-        let random_c: RqVector = (0..ep.r).map(|_| cs_c.get_challenges().clone()).collect();
->>>>>>> 49a3b985
 
         Self {
             pi,
@@ -169,9 +140,6 @@
         // Step 1: Outer commitments u_1 starts: --------------------------------------------
 
         // Ajtai Commitments t_i = A * s_i
-<<<<<<< HEAD
-        // let matrix_a = &self.pp.matrix_a;
-        // let t_i: Vec<RqVector> = self.witness.s.iter().map(|s_i| s_i * matrix_a).collect();
         let t_i: Vec<RqVector> = self
             .witness
             .s
@@ -182,22 +150,6 @@
                     .commit(s_i)
                     .unwrap()
             })
-=======
-        let matrix_a = &self.pp.matrix_a;
-        let t_i: Vec<RqVector> = self.witness.s.iter().map(|s_i| s_i * matrix_a).collect();
-
-        // decompose t_i into t_i^(0) + ... + t_i^(t_1-1) * b_1^(t_1-1)
-        let t_ij: Vec<Vec<RqVector>> = t_i
-            .iter()
-            .map(|i| RqVector::decompose(i, ep.b, ep.t_1))
-            .collect();
-        // calculate garbage polynomial g = <s_i, s_j>
-        let g_gp: Vec<RqVector> = aggregate::calculate_gij(&self.witness.s, ep.r);
-        // decompose g_gp into g_ij = g_ij^(0) + ... + g_ij^(t_2-1) * b_2^(t_2=1)
-        let g_ij: Vec<Vec<RqVector>> = g_gp
-            .iter()
-            .map(|i| RqVector::decompose(i, ep.b, ep.t_2))
->>>>>>> 49a3b985
             .collect();
 
         // This replaces the following code
@@ -225,6 +177,7 @@
         //     .collect();
         // let matrix_b = &self.pp.matrix_b;
         // let matrix_c = &self.pp.matrix_c;
+
         // calculate outer commitment u_1 = \sum(B_ik * t_i^(k)) + \sum(C_ijk * g_ij^(k))
 
         // let u_1 = aggregate::calculate_u_1(matrix_b, matrix_c, &t_ij, &g_ij, ep);
@@ -255,7 +208,6 @@
         // Step 4: Calculate h_ij, u_2, and z starts: ---------------------------------------
 
         let phi_i = aggr_2.phi_i;
-<<<<<<< HEAD
         garbage_polynomials.compute_h(&phi_i);
         // let h_gp = aggregate::calculate_hij(&phi_i, &self.witness.s, ep);
         // // decompose h_gp into h_ij = h_ij^(0) + ... + h_ij^(t_1-1) * b_1^(t_1-1)
@@ -271,18 +223,7 @@
             DecompositionParameters::new(ep.b, ep.t_1),
         );
         // let u_2 = aggregate::calculate_u_2(matrix_d, &h_ij, ep);
-=======
-        let h_gp = aggregate::calculate_hij(&phi_i, &self.witness.s, ep);
-        // decompose h_gp into h_ij = h_ij^(0) + ... + h_ij^(t_1-1) * b_1^(t_1-1)
-        let h_ij: Vec<Vec<RqVector>> = h_gp
-            .iter()
-            .map(|i| RqVector::decompose(i, ep.b, ep.t_1))
-            .collect();
-        // Outer commitments: u_2
-        let matrix_d = &self.pp.matrix_d;
-        // calculate outer commitment u_2 = \sum(D_ijk * h_ij^(k))
-        let u_2 = aggregate::calculate_u_2(matrix_d, &h_ij, ep);
->>>>>>> 49a3b985
+
         // calculate z = c_1*s_1 + ... + c_r*s_r
         let z = aggregate::calculate_z(&self.witness.s, &self.tr.random_c);
 
