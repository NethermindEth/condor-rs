--- conflicted
+++ resolved
@@ -9,17 +9,7 @@
 use crate::transcript::lib::LabradorTranscript;
 use crate::transcript::shake_sponge::ShakeSponge;
 use crate::{
-<<<<<<< HEAD
-    core::{aggregate, crs::PublicPrams, env_params::EnvironmentParameters, statement::Statement},
-=======
-    core::{
-        aggregate,
-        challenge_set::ChallengeSet,
-        env_params::EnvironmentParameters,
-        jl::{ProjectionMatrix, Projections},
-        statement::Statement,
-    },
->>>>>>> 69ae232a
+    core::{aggregate, env_params::EnvironmentParameters, statement::Statement},
     ring::rq_vector::RqVector,
 };
 use rand::rng;
@@ -47,65 +37,6 @@
     pub g_ij: RqMatrix,
     pub h_ij: RqMatrix,
 }
-
-<<<<<<< HEAD
-=======
-// pub struct Challenges just for testing, should be replaced by the Transcript
-pub struct Challenges {
-    pub pi: Vec<Vec<Vec<Zq>>>,
-    pub psi: Vec<Vec<Zq>>,
-    pub omega: Vec<Vec<Zq>>,
-    pub random_alpha: RqVector,
-    pub random_beta: RqVector,
-    pub random_c: RqVector,
-}
-
-impl Challenges {
-    pub fn new(ep: &EnvironmentParameters) -> Self {
-        // generate random psi with size: k * constraint_l, each element is Zq
-        let psi: Vec<Vec<Zq>> = (0..ep.kappa)
-            .map(|_| Vec::<Zq>::random(&mut rng(), ep.constraint_l))
-            .collect();
-
-        // generate randm omega is with size: k * lambda2, each element is Zq
-        let omega: Vec<Vec<Zq>> = (0..ep.kappa)
-            .map(|_| Vec::<Zq>::random(&mut rng(), 2 * ep.lambda))
-            .collect();
-
-        // \pi is from JL projection, pi contains r matrices and each matrix: security_level2 * (n*d), (security_level2 is 256 in the paper).
-        let pi: Vec<Vec<Vec<Zq>>> = Self::get_pi(ep.r, ep.n);
-
-        // generate random alpha and beta from challenge set
-        let cs_alpha: ChallengeSet = ChallengeSet::new();
-        let random_alpha: RqVector = (0..ep.constraint_k)
-            .map(|_| cs_alpha.get_challenges().clone())
-            .collect();
-
-        let cs_beta: ChallengeSet = ChallengeSet::new();
-        let random_beta: RqVector = (0..ep.constraint_k)
-            .map(|_| cs_beta.get_challenges().clone())
-            .collect();
-
-        let cs_c: ChallengeSet = ChallengeSet::new();
-        let random_c: RqVector = (0..ep.r).map(|_| cs_c.get_challenges().clone()).collect();
-
-        Self {
-            pi,
-            psi,
-            omega,
-            random_alpha,
-            random_beta,
-            random_c,
-        }
-    }
-
-    pub fn get_pi(r: usize, n: usize) -> Vec<Vec<Vec<Zq>>> {
-        (0..r)
-            .map(|_| ProjectionMatrix::new(n).get_matrix().clone())
-            .collect()
-    }
-}
->>>>>>> 69ae232a
 pub struct Witness {
     pub s: Vec<RqVector>,
 }
